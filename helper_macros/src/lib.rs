use core::panic;

use function::gen_function;
use proc_macro::TokenStream;
<<<<<<< HEAD
use syn::{parse_macro_input, Data, DeriveInput, Fields};
=======
>>>>>>> fb86e9a9
use venial::{parse_item, Error, Item};
use quote::quote;

mod function;
mod variable;

#[proc_macro_attribute]
pub fn function(_: TokenStream, body: TokenStream) -> TokenStream {
    let func = match parse_item(body.into()) {
        Ok(Item::Function(func)) => Ok(func),
        Err(e) => Err(e),
        Ok(_) => Err(Error::new("Just support functions")),
    };

    func.and_then(gen_function)
        .unwrap_or_else(|e| e.to_compile_error())
        .into()
}

<<<<<<< HEAD
/// This macro implements a way to convert structs into `SrTemplate`
/// instances.
///
/// The macro internally implements an anonymous function called
/// `template()` which converts the current struct into an instance
/// of `SrTemplate` using the struct fields and the instance values.
#[proc_macro_derive(Template)]
pub fn template(input: TokenStream) -> TokenStream {
    let input = parse_macro_input!(input as DeriveInput);
    let name = input.ident;

    let fields = if let Data::Struct(s) = input.data {
        if let Fields::Named(fields) = s.fields {
            fields.named
                .into_iter()
                .map(|f| f.ident.unwrap())
                .collect::<Vec<_>>()
        } else {
            Vec::new()
        }
    } else {
        panic!("This macro can only be applied to structs.")
    };

    let field_adds = fields
        .iter()
        .map(|field| {
            quote! {
                ctx.add_variable(stringify!(#field), &self.#field);
            }
        });

    quote! {
        impl #name {
            pub fn template(&self) -> srtemplate::SrTemplate {
                let mut ctx = srtempalte::SrTemplate::default();
                #(#field_adds)*

                ctx
            }
        }
    }
        .into()
=======
#[proc_macro_derive(Variable, attributes(template))]
pub fn derive_variable(input: TokenStream) -> TokenStream {
    variable::derive(input.into())
        .unwrap_or_else(|e| e.to_compile_error())
        .into()
}

#[derive(Clone, Copy, Debug)]
pub(crate) enum TextCase {
    Lower,
    Upper,
    Sentence,
    Snake,
    Camel,
    Pascal,
    Kebab,
    ScreamingSnake,
}

impl TextCase {
    pub fn convert(&self, s: &str) -> String {
        match self {
            TextCase::Lower => s.to_lowercase(),
            TextCase::Upper => s.to_uppercase(),
            _ => {
                let words = Self::split_into_words(s);
                self.process_words(words)
            }
        }
    }

    fn split_into_words(s: &str) -> Vec<String> {
        let mut words = Vec::new();
        let mut current_word = String::new();
        let mut prev_char = None::<char>;

        for c in s.chars() {
            if c.is_ascii_punctuation() || c.is_whitespace() {
                if !current_word.is_empty() {
                    words.push(current_word);
                    current_word = String::new();
                }
            } else if c.is_uppercase() {
                if let Some(prev) = prev_char {
                    if prev.is_lowercase() || prev.is_ascii_digit() {
                        if !current_word.is_empty() {
                            words.push(current_word);
                            current_word = String::new();
                        }
                    }
                }
                current_word.push(c);
            } else if c.is_lowercase() {
                if let Some(prev) = prev_char {
                    if prev.is_uppercase() && current_word.len() > 1 {
                        let last_char = current_word.pop().unwrap();
                        if !current_word.is_empty() {
                            words.push(current_word);
                        }
                        current_word = String::from(last_char);
                    }
                }
                current_word.push(c);
            } else {
                current_word.push(c);
            }
            prev_char = Some(c);
        }

        if !current_word.is_empty() {
            words.push(current_word);
        }

        words
    }

    fn process_words(&self, words: Vec<String>) -> String {
        match self {
            TextCase::Snake => words
                .iter()
                .map(|word| word.to_lowercase())
                .collect::<Vec<_>>()
                .join("_"),

            TextCase::Camel => {
                if words.is_empty() {
                    return String::new();
                }
                let mut processed = vec![words[0].to_lowercase()];
                processed.extend(words[1..].iter().map(|w| Self::capitalize(w)));
                processed.join("")
            }

            TextCase::Pascal => words
                .iter()
                .map(|word| Self::capitalize(word))
                .collect::<Vec<_>>()
                .join(""),

            TextCase::Kebab => words
                .iter()
                .map(|word| word.to_lowercase())
                .collect::<Vec<_>>()
                .join("-"),

            TextCase::ScreamingSnake => words
                .iter()
                .map(|word| word.to_uppercase())
                .collect::<Vec<_>>()
                .join("_"),

            _ => String::new(),
        }
    }

    fn capitalize(s: &str) -> String {
        let mut chars = s.chars();
        match chars.next() {
            None => String::new(),
            Some(first) => {
                let first_upper = first.to_uppercase().collect::<String>();
                let rest_lower: String = chars.collect::<String>().to_lowercase();
                format!("{}{}", first_upper, rest_lower)
            }
        }
    }
}

impl std::str::FromStr for TextCase {
    type Err = String;

    fn from_str(s: &str) -> Result<Self, Self::Err> {
        match s.to_lowercase().as_str() {
            "lower" | "lowercase" => Ok(TextCase::Lower),
            "upper" | "uppercase" => Ok(TextCase::Upper),
            "sentence" | "sentencecase" => Ok(TextCase::Sentence),
            "snake" | "snakecase" => Ok(TextCase::Snake),
            "camel" | "camelcase" => Ok(TextCase::Camel),
            "pascal" | "pascalcase" => Ok(TextCase::Pascal),
            "kebab" | "kebabcase" => Ok(TextCase::Kebab),
            "screamingsnake" | "screaming_snake" | "screaming-snake" | "screaming snake" => {
                Ok(TextCase::ScreamingSnake)
            }
            _ => Err(format!("Invalid text case: {}", s)),
        }
    }
}

impl<T: AsRef<str>> From<T> for TextCase {
    fn from(s: T) -> Self {
        s.as_ref()
            .parse()
            .unwrap_or_else(|_| panic!("Failed to convert '{}' into TextCase", s.as_ref()))
    }
}
#[cfg(test)]
mod tests {
    use super::*;

    #[test]
    fn test_from_str() {
        assert_eq!("lowercase".parse::<TextCase>(), Ok(TextCase::Lower));
        assert_eq!("UPPERCASE".parse::<TextCase>(), Ok(TextCase::Upper));
        assert_eq!("snake_case".parse::<TextCase>(), Ok(TextCase::Snake));
        assert_eq!("camelCase".parse::<TextCase>(), Ok(TextCase::Camel));
        assert_eq!("PascalCase".parse::<TextCase>(), Ok(TextCase::Pascal));
        assert_eq!("kebab-case".parse::<TextCase>(), Ok(TextCase::Kebab));
        assert_eq!(
            "SCREAMING_SNAKE".parse::<TextCase>(),
            Ok(TextCase::ScreamingSnake)
        );
        assert!("invalid_case".parse::<TextCase>().is_err());
    }

    #[test]
    fn test_into() {
        let lower: TextCase = "lowercase".into();
        assert!(matches!(lower, TextCase::Lower));

        let snake: TextCase = "snakecase".into();
        assert!(matches!(snake, TextCase::Snake));

        let screaming_snake: TextCase = "screaming_snake".into();
        assert!(matches!(screaming_snake, TextCase::ScreamingSnake));
    }

    #[test]
    fn test_case_conversions() {
        let input = "hello_world-example 123HTTPRequest";

        assert_eq!(
            TextCase::Lower.convert(input),
            "hello_world-example 123httpprequest"
        );
        assert_eq!(
            TextCase::Upper.convert(input),
            "HELLO_WORLD-EXAMPLE 123HTTPREQUEST"
        );
        assert_eq!(
            TextCase::Snake.convert(input),
            "hello_world_example_123_http_request"
        );
        assert_eq!(
            TextCase::Camel.convert(input),
            "helloWorldExample123HttpRequest"
        );
        assert_eq!(
            TextCase::Pascal.convert(input),
            "HelloWorldExample123HttpRequest"
        );
        assert_eq!(
            TextCase::Kebab.convert(input),
            "hello-world-example-123-http-request"
        );
        assert_eq!(
            TextCase::ScreamingSnake.convert(input),
            "HELLO_WORLD_EXAMPLE_123_HTTP_REQUEST"
        );
    }
>>>>>>> fb86e9a9
}<|MERGE_RESOLUTION|>--- conflicted
+++ resolved
@@ -2,10 +2,6 @@
 
 use function::gen_function;
 use proc_macro::TokenStream;
-<<<<<<< HEAD
-use syn::{parse_macro_input, Data, DeriveInput, Fields};
-=======
->>>>>>> fb86e9a9
 use venial::{parse_item, Error, Item};
 use quote::quote;
 
@@ -25,51 +21,6 @@
         .into()
 }
 
-<<<<<<< HEAD
-/// This macro implements a way to convert structs into `SrTemplate`
-/// instances.
-///
-/// The macro internally implements an anonymous function called
-/// `template()` which converts the current struct into an instance
-/// of `SrTemplate` using the struct fields and the instance values.
-#[proc_macro_derive(Template)]
-pub fn template(input: TokenStream) -> TokenStream {
-    let input = parse_macro_input!(input as DeriveInput);
-    let name = input.ident;
-
-    let fields = if let Data::Struct(s) = input.data {
-        if let Fields::Named(fields) = s.fields {
-            fields.named
-                .into_iter()
-                .map(|f| f.ident.unwrap())
-                .collect::<Vec<_>>()
-        } else {
-            Vec::new()
-        }
-    } else {
-        panic!("This macro can only be applied to structs.")
-    };
-
-    let field_adds = fields
-        .iter()
-        .map(|field| {
-            quote! {
-                ctx.add_variable(stringify!(#field), &self.#field);
-            }
-        });
-
-    quote! {
-        impl #name {
-            pub fn template(&self) -> srtemplate::SrTemplate {
-                let mut ctx = srtempalte::SrTemplate::default();
-                #(#field_adds)*
-
-                ctx
-            }
-        }
-    }
-        .into()
-=======
 #[proc_macro_derive(Variable, attributes(template))]
 pub fn derive_variable(input: TokenStream) -> TokenStream {
     variable::derive(input.into())
@@ -289,5 +240,4 @@
             "HELLO_WORLD_EXAMPLE_123_HTTP_REQUEST"
         );
     }
->>>>>>> fb86e9a9
 }